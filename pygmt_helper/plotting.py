"""Plotting tools to generate basemaps, grids and contours with PyGMT."""

import copy
import itertools
<<<<<<< HEAD
import re
=======
>>>>>>> b1e3297d
import tempfile
from pathlib import Path
from typing import Any, Callable, NamedTuple, Optional, Self

import geopandas
import numpy as np
import pandas as pd
import pooch
import pygmt
import scipy as sp
import shapely
import xarray as xr
<<<<<<< HEAD
from pyproj import Proj
from qcore import coordinates, point_in_polygon
from scipy import interpolate
from shapely import geometry
=======
from qcore import point_in_polygon
from scipy import interpolate
>>>>>>> b1e3297d

GMT_DATA = pooch.create(
    pooch.os_cache("pygmt_helper"),
    base_url="",
    registry={
        "data/Paths/water/NZ.gmt": "sha256:9abdd22ee120ce50613d3745825caeac5fc6f9ccec3bc80a4bc33d6de6cbd218",
        "data/Paths/water/NZ.parquet": "sha256:1ede5670a17c0a8cadef7de352d47b59b36d90ffab11ad8cc6d1e2d2eddbbe6a",
        "data/Topo/srtm_KR.grd": "sha256:cc59be8e9ee8cabb75587c040fd67597eb02116e225eeae89949e6f924058325",
        "data/Topo/srtm_NZ.grd": "sha256:adb3eb43cd20be468b15cba52f8953538bf7523361f1f2d7b68dbf74113cc06c",
        "data/Paths/water/KR.gmt": "sha256:9950b917d3f4e239e908f93f65705424082ae55f072d6a7926bb56298c2f5b28",
        "data/Topo/srtm_KR_i5.grd": "sha256:adbacea622607b91438fee68999ebc7c8dd9eb35b3230708a9a5a21fc0de472b",
        "data/regions.ll": "sha256:17ad7202395af54dea08f93f0b9ed8438fcb05834bc12242fa4fb770395ba899",
        "data/Paths/coastline/NZ.gmt": "sha256:31660def8f51d6d827008e6f20507153cfbbfbca232cd661da7f214aff1c9ce3",
        "data/Paths/coastline/NZ.parquet": "sha256:8106ffdf1c5d826acede353e49011a8ff1bc490881bda99acd880c9b2dcdb5d2",
        "data/Paths/highway/NZ.gmt": "sha256:fd03908ecd137fa0bd20184081d7b499d23bc44e4154dad388b3ba8c89893e62",
        "data/Paths/highway/NZ.parquet": "sha256:e397a5d5f9662abf0627d05ed79dc21ab975546acc3c1d7668d7904c7fd735d3",
        "data/version": "sha256:44804414f85bef9588f60086587fd6e8871b39123c831ec129624f4d81a95fea",
        "data/cpt/nz_topo_grey1.cpt": "sha256:39305ac0739757337241a602a2dca71d0981a9fcc0e3240388b078669f1b3f84",
        "data/cpt/hot-orange-log.cpt": "sha256:c56a2b43690468753489ff56817197ef7faab456a979c2dd9bb6bab80947dc14",
        "data/cpt/slip.cpt": "sha256:e243f96aad43ea58fb0a1ed4c566d1e5d587abaf286a367dcd2be60a395dfc28",
        "data/Paths/highway/KR.gmt": "sha256:bf2cbc7efd7e6fb8d3265ed421eda61fbe768fc6ddc5ed0f5c8f06ece023f909",
        "data/cpt/hot-orange.cpt": "sha256:dace12cae5d803a4842af83e1ebee151cd797fede9238e1860574423a3aa7838",
        "data/cpt/liquefaction_susceptibility.cpt": "sha256:29fb2b4e0fca678d5c28ad49d34411a0c411257b0843c94fc27ad23bfe4030cf",
        "data/cpt/palm_springs_nz_topo.cpt": "sha256:8bb174d0fb86ea0181e8216cb75c04128aec29121aa1eae6a65344c4c84884b1",
        "data/cpt/mmi.cpt": "sha256:4607b77a230b2ff33f8ff700ddd502df1c4c3604af01c64215d699e81bea5590",
        "data/cpt/trise.cpt": "sha256:3711884ab8a216f102a1f60cdc4cfbb1aca3f3ab54fb08f1ae768eda77b88047",
        "data/cpt/landslide_susceptibility.cpt": "sha256:1dbf19be72e42181da0f60d8a081c97a29da64b1473ae10f011061532dad218f",
        "data/cpt/landslide_susceptibility_nolabel.cpt": "sha256:936d8f7cebb34e91ceff2f02a8a14923db280367020a879f9861584703f63e64",
        "data/cpt/mmi-labels.cpt": "sha256:9b93ccfa22a3719eae931423a0fe67fa91dbbcfda008b792d136ecf07f0deffe",
        "data/cpt/palm_springs_1.cpt": "sha256:487694eecd04dbc90619a3fa156a971c000efe364d4bd9d808ef5cde00c7e773",
        "data/cpt/liquefaction_susceptibility_nolabel.cpt": "sha256:e0850f6c0a0614b95d77e0df195574fdff3f68e9c1f9c84642f8985a9cba92ca",
        "data/img/logo-right.png": "sha256:849b332b7d234a3508cf5393555d3d526097df2dcabd35df50055ac0022dbb4d",
        "data/img/logo-left.png": "sha256:e254ee4ca2c628e673b6ce04bd1f479d707493aab036e9a012c05f94b999ffdd",
        "data/Paths/road/KR.gmt": "sha256:99a3d6f0da95698c38dfa40e509f125f2713633612ceb2a52cf7286fa2c68358",
        "data/Paths/road/NZ.gmt": "sha256:e01f2ac2fc4a406e1d430c2cffb2d3ef10e260b10148fd9dc92723888cc24a68",
        "data/Paths/road/NZ.parquet": "sha256:046d8072a5ad4d45cb8f5123e3f5368ea0afb3fdd1b1f96c3fc82271146af41a",
        "data/Topo/srtm_NZ_i5.grd": "sha256:a2bd8c148015933b845a9760559457bd42b937fdd34ecb2d72a44f25e691cae4",
        "data/Topo/srtm_NZ_1s.grd": "sha256:1caecfefda5bf7906593dacc76eeb91123b1768d50b6fe4e3b8ee90a1a3bcdc6",
        "data/Topo/srtm_NZ_1s_i5.grd": "sha256:9a87328e680608542b49f719d230fb92c4a6a3b110720df50c2a6ad3b6c0547f",
    },
    # Now specify custom URLs for some of the files in the registry.
    urls={
        "data/Paths/coastline/NZ.gmt": "https://www.dropbox.com/scl/fi/zkohh794y0s2189t7b1hi/NZ.gmt?rlkey=02011f4morc4toutt9nzojrw1&st=vpz2ri8x&dl=1",
        "data/Paths/coastline/NZ.parquet": "https://www.dropbox.com/scl/fi/jpfw1ia678si1mlacv4js/NZ.parquet?rlkey=5mpkg8tzqs3ahfe6h5tr9odh6&st=i280m74j&dl=1",
        "data/Paths/water/NZ.gmt": "https://www.dropbox.com/scl/fi/ik101lnpkn3nn6z01ckcw/NZ.gmt?rlkey=byghec0ktpj00ctgau6704rl7&st=ng70q2fz&dl=1",
        "data/Paths/water/NZ.parquet": "https://www.dropbox.com/scl/fi/sfbkkeppcl45ypq0dqx65/NZ.parquet?rlkey=nanwv1qbva5zrq7ge82wmabco&st=u2bab0eh&dl=1",
        "data/Paths/water/KR.gmt": "https://www.dropbox.com/scl/fi/gwpr5ai97bx905qmaamvb/KR.gmt?rlkey=hw9bup7u1i0p4wog91vxdwkaz&st=8jxpkhyu&dl=1",
        "data/Paths/road/NZ.gmt": "https://www.dropbox.com/scl/fi/xu4o7gh4fd1nlolqr5kb2/NZ.gmt?rlkey=2h95i3sib6j1tjo6l4p14mlf7&st=6k1c1r5e&dl=1",
        "data/Paths/road/NZ.parquet": "https://www.dropbox.com/scl/fi/77njl4qzn6slq9ojme574/NZ.parquet?rlkey=roezlj84bcz3drahc8220nr30&st=5r8k531y&dl=1",
        "data/Paths/road/KR.gmt": "https://www.dropbox.com/scl/fi/u1v08tnqfwl69kbqc6vp6/KR.gmt?rlkey=rie315iw8zdgpqclegbhdto60&st=jlbcqxhe&dl=1",
        "data/Paths/highway/NZ.gmt": "https://www.dropbox.com/scl/fi/pycl9rapaw4h8oapnk2zx/NZ.gmt?rlkey=jup637ec1kabfq57il8q2z52i&st=5jpaxeih&dl=1",
        "data/Paths/highway/NZ.parquet": "https://www.dropbox.com/scl/fi/9d1daa55o7kz2dklzu6zj/NZ.parquet?rlkey=9qb4bnb0zgnvb641qyvtxgkd9&st=3jo7604w&dl=1",
        "data/Paths/highway/KR.gmt": "https://www.dropbox.com/scl/fi/ogs9bwlq1qcmqkm73e7tr/KR.gmt?rlkey=eneeceqzmbifuyg2f5sdc1roc&st=hrenqhm4&dl=1",
        "data/Topo/srtm_NZ.grd": "https://www.dropbox.com/scl/fi/mq99chc3u9nl0cqvszadj/srtm_NZ.grd?rlkey=kypozxtqfenheqz0lv0w9j9ee&st=jhhht7q3&dl=1",
        "data/Topo/srtm_NZ_i5.grd": "https://www.dropbox.com/scl/fi/mdbtf90bq7gnmh9vzpd9u/srtm_NZ_i5.grd?rlkey=mztlms8huuacq1ygujpwo9zia&st=pkwb2wfe&dl=1",
        "data/Topo/srtm_NZ_1s.grd": "https://www.dropbox.com/scl/fi/z3nymvy41rrxctuxh16xl/srtm_NZ_1s.grd?rlkey=ja1hmecgz3dz6zcblua64sr8t&st=x09hn3pu&dl=1",
        "data/Topo/srtm_NZ_1s_i5.grd": "https://www.dropbox.com/scl/fi/avzaeu6zqbhp4xkfqwtrt/srtm_NZ_1s_i5.grd?rlkey=iyj82hsqyrv7w7x6o5t9191jo&st=3i48q15r&dl=1",
        "data/Topo/srtm_KR.grd": "https://www.dropbox.com/scl/fi/ds23toeh73uj4tyza86kd/srtm_KR.grd?rlkey=knz42nbdhw0ozkarc9izp6941&st=t1v7v572&dl=1",
        "data/Topo/srtm_KR_i5.grd": "https://www.dropbox.com/scl/fi/rtzfo07s6gjdm9xofdj6h/srtm_KR_i5.grd?rlkey=kjb0quk06z8npz13hsaizgn4i&st=a5ix7lgn&dl=1",
        "data/regions.ll": "https://www.dropbox.com/scl/fi/073atd0ebcrmob46a8yp5/regions.ll?rlkey=g54pfbd6jr25k24vm6ohgy6dq&st=1sgbox8p&dl=1",
        "data/cpt/trise.cpt": "https://www.dropbox.com/scl/fi/scn9qbp5g7eq6qparbr5c/trise.cpt?rlkey=a7my5euwoqoqyi3xu5340o1jt&st=3pcuy7hj&dl=1",
        "data/cpt/slip.cpt": "https://www.dropbox.com/scl/fi/e7jwxfpeneke7g6ay4gqi/slip.cpt?rlkey=8ouopksidlsx6yy9acejspodt&st=vnq4tehy&dl=1",
        "data/cpt/palm_springs_nz_topo.cpt": "https://www.dropbox.com/scl/fi/1thpu13lmwtwfrblgse75/palm_springs_nz_topo.cpt?rlkey=46wame3m05ae0yb3axfblmaqe&st=8qnrtd9s&dl=1",
        "data/cpt/palm_springs_1.cpt": "https://www.dropbox.com/scl/fi/lfbjuw68be2437n5w0t57/palm_springs_1.cpt?rlkey=upzukhcz4nb2s81f8nmy9ezk7&st=dv9aipum&dl=1",
        "data/cpt/nz_topo_grey1.cpt": "https://www.dropbox.com/scl/fi/32kmnru3gdxslcyarb5se/nz_topo_grey1.cpt?rlkey=yioo4il6rdbs520mapaniulr1&st=92gqx1jq&dl=1",
        "data/cpt/mmi.cpt": "https://www.dropbox.com/scl/fi/wjjnwzydtfcl5v485vffy/mmi.cpt?rlkey=jvq9z8qg49fwk1uohej4v8m6r&st=ztkq2yt2&dl=1",
        "data/cpt/mmi-labels.cpt": "https://www.dropbox.com/scl/fi/xg7i949rhtgeeqdeo6qd7/mmi-labels.cpt?rlkey=yklw07uwqjo2yn0580gwy544b&st=j4xvri1x&dl=1",
        "data/cpt/liquefaction_susceptibility.cpt": "https://www.dropbox.com/scl/fi/2ocuygxo9qqq6v33os1r6/liquefaction_susceptibility.cpt?rlkey=wkbvwjjsl7mpc09bg7tedmztf&st=1txd338v&dl=1",
        "data/cpt/liquefaction_susceptibility_nolabel.cpt": "https://www.dropbox.com/scl/fi/sv35h9tbtmk8oo3x6gv6a/liquefaction_susceptibility_nolabel.cpt?rlkey=hgzcvq1uwppch6n70ff22s16t&st=j327gq8d&dl=1",
        "data/cpt/landslide_susceptibility.cpt": "https://www.dropbox.com/scl/fi/k5903mjgablxkotvoscsy/landslide_susceptibility.cpt?rlkey=rzjjatnbht021tdwc7rswgtlu&st=69rr315q&dl=1",
        "data/cpt/landslide_susceptibility_nolabel.cpt": "https://www.dropbox.com/scl/fi/5qfrh1fv7bcscopnsttvp/landslide_susceptibility_nolabel.cpt?rlkey=tdc9xeay84k30r6s4ze1198nt&st=6n7htezq&dl=1",
        "data/cpt/hot-orange.cpt": "https://www.dropbox.com/scl/fi/5gfr9mtykrge2fy6h4jrb/hot-orange.cpt?rlkey=pnyx5864v5ym6fhv237esjwqa&st=q1l2bxmb&dl=1",
        "data/cpt/hot-orange-log.cpt": "https://www.dropbox.com/scl/fi/ggq31kcc5e5qdn6guihoe/hot-orange-log.cpt?rlkey=8z05lhwkqz5on0nji5yhms1gl&st=7hbbih07&dl=1",
    },
)


class NZMapData(NamedTuple):
    """New Zealand map data configuration."""

    road_df: pd.DataFrame = None
    highway_df: geopandas.GeoDataFrame = None
    coastline_df: geopandas.GeoDataFrame = None
    water_df: geopandas.GeoDataFrame = None
    topo_grid: xr.DataArray = None
    topo_shading_grid: xr.DataArray = None

    @classmethod
    def load(
        cls,
        region: tuple[float, float, float, float] = None,
        high_res_topo: bool = False,
    ) -> Self:
        """Load NZMapData.

        Parameters
        ----------
        region : tuple of float, optional
            The region to load the map data for.
            If None, loads the full NZ map data.
            Currently only applied to the topography data.
        high_res_topo : bool, optional
            If True, load high resolution topographic data.

        Returns
        -------
        NZMapData
            A map data object containing the paths to the map data.
        """
        road_ffp = GMT_DATA.fetch("data/Paths/road/NZ.parquet")
        highway_ffp = GMT_DATA.fetch("data/Paths/highway/NZ.parquet")
        coastline_ffp = GMT_DATA.fetch("data/Paths/coastline/NZ.parquet")
        water_ffp = GMT_DATA.fetch("data/Paths/water/NZ.parquet")

        if high_res_topo:
            topo_ffp = GMT_DATA.fetch("data/Topo/srtm_NZ_1s.grd")
            topo_shading_ffp = GMT_DATA.fetch("data/Topo/srtm_NZ_1s_i5.grd")
        else:
            topo_ffp = GMT_DATA.fetch("data/Topo/srtm_NZ.grd")
            topo_shading_ffp = GMT_DATA.fetch("data/Topo/srtm_NZ_i5.grd")

        topo_grid = xr.open_dataset(topo_ffp)["z"]
        if region:
            topo_grid = topo_grid.sel(
                lon=slice(region[0], region[1]),
                lat=slice(region[2], region[3]),
            )

        topo_shading = xr.open_dataset(topo_shading_ffp)["z"]
        if region:
            topo_shading = topo_shading.sel(
                lon=slice(region[0], region[1]),
                lat=slice(region[2], region[3]),
            )

        bbox = (region[0], region[2], region[1], region[3]) if region else None
        return cls(
            road_df=geopandas.read_parquet(road_ffp, bbox=bbox).set_crs("EPSG:4326"),
            highway_df=geopandas.read_parquet(highway_ffp, bbox=bbox).set_crs(
                "EPSG:4326"
            ),
            coastline_df=geopandas.read_parquet(coastline_ffp, bbox=bbox).set_crs(
                "EPSG:4326"
            ),
            water_df=geopandas.read_parquet(water_ffp, bbox=bbox).set_crs("EPSG:4326"),
            topo_grid=topo_grid,
            topo_shading_grid=topo_shading,
        )


DEFAULT_PLT_KWARGS = dict(
    water_color="lightblue",
    land_color="lightgray",
    road_pen_width=0.01,
    road_pen_color="white",
    highway_pen_width=0.5,
    highway_pen_color="yellow",
    coastline_pen_width=0.05,
    coastline_pen_color="black",
    topo_cmap="gray",
    topo_cmap_min=-3000,
    topo_cmap_max=3000,
    topo_cmap_inc=10,
    topo_cmap_continous=False,
    topo_cmap_reverse=True,
    frame_args=["af", "xaf+lLongitude", "yaf+lLatitude"],
)


def gen_region_fig(
    title: Optional[str] = None,
    region: tuple[float, float, float, float] | None = None,
    projection: str = "M17.0c",
    plot_roads: bool = False,
    plot_highways: bool = True,
    plot_topo: bool = True,
    high_res_topo: bool = False,
    plot_kwargs: dict[str, Any] = None,
    config_options: dict[str, Any] = None,
    subtitle: Optional[str] = None,
    fig: pygmt.Figure | None = None,
    high_quality: bool = False,
    custom_shading_fn: (
        Callable[[xr.DataArray, xr.DataArray], xr.DataArray] | None
    ) = None,
):
    """
    Generates a basic map figure for a specified region, including coastlines,
    roads, highways, and topography if specified.

    Parameters
    ----------
    title : str, optional
        Title of the figure.
    region : tuple of float, optional
        The region to plot, defined as a tuple of four floats
        (min_lon, max_lon, min_lat, max_lat).
        If None, then creates a NZ-wide map.
    projection : str
        The map projection string. See the PyGMT documentation [0]_ for details.
    plot_roads : bool, optional, default=True
        If True, plot roads on the map.
    plot_highways : bool, optional, default=True
        If True, plot highways on the map.
    plot_topo : bool, optional, default=True
        If True, plot topography on the map.
        Setting this to False will significantly speed up plotting
    high_res_topo : bool, optional
        If True, use high resolution topography data.
        Requires ``plot_topo`` to be True.
        Only useful when plotting small regions, e.g. cities,
        makes no difference for large regions or NZ-wide maps.
        Increases plotting time.
    plot_kwargs : dict, optional
        Additional plotting arguments, overriding values in `DEFAULT_PLT_KWARGS`.
        Only specify the options to be overridden.

        Plotting options are:
        - ``"water_color"`` (str): Color for water.
        - ``"land_color"`` (str): Color for land. This only has a visible effect
            for very zoomed in maps, where differences between coastline definition
            and the topo tiles are visible.
        - ``"coastline_pen_width"`` (str or int): Line width for coastline.
        - ``"coastline_pen_color"`` (str): Color for coastline.
        - ``"topo_cmap_min"`` (int): Minimum value for the topography colormap.
        - ``"topo_cmap_max"`` (int): Maximum value for the topography colormap.
        - ``"topo_cmap_inc"`` (int): Increment for the topography colormap.
        - ``"topo_cmap"`` (str): Name of the colormap for topography.
        - ``"topo_cmap_continous"`` (bool): Whether to use a continuous colormap.
        - ``"topo_cmap_reverse"`` (bool): Whether to reverse the topography colormap.
        - ``"road_pen_width"`` (str or int): Line width for roads.
        - ``"road_pen_color"`` (str): Color for roads.
        - ``"highway_pen_width"`` (str or int): Line width for highways.
        - ``"highway_pen_color"`` (str): Color for highways.
    config_options : dict, optional
        Configuration options to apply to the figure. See the GMT configuration
        documentation [1]_ for available options.
    subtitle : str, optional
        Subtitle of the figure.
    fig : pygmt.Figure, optional
        A PyGMT figure object to plot on. If None, a new figure is created.
    high_quality : bool, optional
        If True, produce highest quality map.
        Should only be used for small regions, e.g. cities,
        Does not make a difference for large regions or NZ-wide maps.

        Currently only affects the topo plotting,
        where it ensures that the topo grid is aligned
        with the coastline and water boundaries.

        Increases plotting time.
    custom_shading_fn : Callable, optional
        A custom function to modify the topography shading grid.
        Function takes two arguments: topo_grid and topo_shading_grid,
        both of type `xr.DataArray`, and should return a modified
        `xr.DataArray` for the shading grid.

        Only applied if `plot_topo` and `high_quality` are True.

    Returns
    -------
    pygmt.Figure
        A PyGMT figure object representing the generated map.

    References
    ----------
    .. [0] https://www.pygmt.org/latest/projections/index.html#projections
    .. [1] https://docs.generic-mapping-tools.org/latest/gmt.conf.html
    """
    # Load NZ map data
    map_data = NZMapData.load(region=region, high_res_topo=high_res_topo and plot_topo)

    # Merge with default
    plot_kwargs = copy.deepcopy(DEFAULT_PLT_KWARGS) | (plot_kwargs or {})

    if config_options:
        pygmt.config(**config_options)

    if fig is None:
        fig = pygmt.Figure()

    water_color = plot_kwargs["water_color"]
    plot_kwargs["frame_args"] = plot_kwargs.get("frame_args", []) + [f"+g{water_color}"]
    fig.basemap(
        region=region if region else "NZ",
        projection=projection,
        frame=plot_kwargs["frame_args"],
    )

    title_args = []
    if title:
        title_args.append(f"+t{title}")
    if subtitle:
        title_args.append(f"+s{subtitle}")

    if title:
        fig.basemap(frame=title_args)

    # Plot coastline
    fig.plot(
        data=map_data.coastline_df,
        pen=f"{plot_kwargs['coastline_pen_width']}p,{plot_kwargs['coastline_pen_color']}",
        fill=plot_kwargs["land_color"],
    )

    # Add topo
    if plot_topo:
        # Drop topo points not on land based on
        # the coastline and water data.
        if high_quality and region:
            topo_points = np.array(
                list(
                    itertools.product(
                        map_data.topo_grid.lat.values, map_data.topo_grid.lon.values
                    )
                )
            )
            topo_land_mask = on_land(map_data, topo_points, region=region).reshape(
                map_data.topo_grid.shape
            )
            topo_grid = map_data.topo_grid.where(topo_land_mask, np.nan)
            topo_shading_grid = map_data.topo_shading_grid.where(topo_land_mask, np.nan)

            if custom_shading_fn:
                topo_shading_grid = custom_shading_fn(topo_grid, topo_shading_grid)
        # Drop topo points not on land, based on
        # topo grid elevation.
        else:
            # Sanity check
            assert np.allclose(
                map_data.topo_grid.lon.values, map_data.topo_shading_grid.lon.values
            )
            assert np.allclose(
                map_data.topo_grid.lat.values, map_data.topo_shading_grid.lat.values
            )

            mask = map_data.topo_grid >= 0.1
            topo_grid = map_data.topo_grid.where(mask, np.nan)
            topo_shading_grid = map_data.topo_shading_grid.reindex_like(
                topo_grid, method="nearest", tolerance=1e-6
            )
            topo_shading_grid = topo_shading_grid.where(mask, np.nan)

        # Create topography colormap
        with pygmt.config(COLOR_NAN=plot_kwargs["water_color"]):
            pygmt.makecpt(
                series=(
                    plot_kwargs["topo_cmap_min"],
                    plot_kwargs["topo_cmap_max"],
                    plot_kwargs["topo_cmap_inc"],
                ),
                continuous=plot_kwargs["topo_cmap_continous"],
                cmap=plot_kwargs["topo_cmap"],
                reverse=plot_kwargs["topo_cmap_reverse"],
                # Some CPTs define their own COLOR_NAN, but we wish to use the
                # water colour
                no_bg=True,
            )

            # Plot topography
            fig.grdimage(
                grid=topo_grid,
                shading=topo_shading_grid,
                cmap=True,
            )

    # Plot inland water
    fig.plot(data=map_data.water_df, fill=plot_kwargs["water_color"])

    # Add roads
    if plot_roads:
        fig.plot(
            data=map_data.road_df,
            pen=f"{plot_kwargs['road_pen_width']}p,{plot_kwargs['road_pen_color']}",
        )
    if plot_highways:
        fig.plot(
            data=map_data.highway_df,
            pen=f"{plot_kwargs['highway_pen_width']}p,{plot_kwargs['highway_pen_color']}",
        )

    return fig


def plot_grid(
    fig: pygmt.Figure,
    grid: xr.DataArray,
    cmap: str,
    cmap_limits: tuple[float, float, float],
    cmap_limit_colors: tuple[str, str],
    cb_label: str | None = None,
    reverse_cmap: bool = False,
    log_cmap: bool = False,
    transparency: float = 0.0,
    plot_contours: bool = True,
    continuous_cmap: bool = False,
):
    """Plots a data grid as a color map with optional contours and a color bar.

    Parameters
    ----------
    fig : pygmt.Figure
        The PyGMT figure object to plot on.
    grid : xr.DataArray
        The data grid to be plotted. The grid must have latitude and
        longitude coordinates (in that order) along with associated
        data values.
    cmap : str
        The name of the master colormap to use. See GMT documentation
        for available colormaps [0]_.
    cmap_limits : tuple of (float, float, float)
        The minimum, maximum, and step values for the colormap. The
        number of colors is determined by:
        ```
        (cmap_limits[1] - cmap_limits[0]) / cmap_limits[2]
        ```
    cmap_limit_colors : tuple of (str, str)
        Colors to use for data values outside the specified colormap
        range. The first color is for values below the minimum, and
        the second is for values above the maximum.
    cb_label : str, optional
        Label for the color bar.
    reverse_cmap : bool, optional, default=False
        If True, reverses the colormap.
    log_cmap : bool, optional, default=False
        If True, applies a logarithmic (base-10) scale to the colormap.
        Expects `cmap_limits` to be in log10 scale.
    transparency : float, optional, default=0.0
        Transparency level of the color map (0-100).
    plot_contours : bool, optional, default=True
        If True, adds contour lines at every second colormap step.
    continuous_cmap : bool, optional, default=False
        If True, generates a continuous colormap instead of a discrete
        one. See `pygmt.makecpt`.

    Returns
    -------
    None
        The function modifies the provided PyGMT figure in place.

    References
    ----------
    .. [0] https://docs.generic-mapping-tools.org/latest/cookbook/cpts.html.
    """
    with tempfile.TemporaryDirectory() as tmp_dir:
        tmp_dir = Path(tmp_dir)

        # Set the background & foreground colour for the colormap
        pygmt.config(
            COLOR_BACKGROUND=cmap_limit_colors[1], COLOR_FOREGROUND=cmap_limit_colors[0]
        )

        # Need two CPTs, otherwise the contours will be plotted every cb_step
        # And using "interval" directly in the contour call means that they don't
        # line up with the colour map
        cpt_ffp, cpt_ffp_ct = (
            str(tmp_dir / "cur_cpt_1.cpt"),
            str(tmp_dir / "cur_cpt_2.cpt"),
        )
        pygmt.makecpt(
            cmap=cmap,
            series=[cmap_limits[0], cmap_limits[1], cmap_limits[2]],
            output=cpt_ffp,
            reverse=reverse_cmap,
            log=log_cmap,
            continuous=continuous_cmap,
        )
        pygmt.makecpt(
            cmap=cmap,
            series=[cmap_limits[0], cmap_limits[1], cmap_limits[2] * 2],
            output=cpt_ffp_ct,
            reverse=reverse_cmap,
            log=log_cmap,
        )

        # Plot the grid
        fig.grdimage(
            grid,
            cmap=cpt_ffp,
            transparency=transparency,
            interpolation="c",
            nan_transparent=True,
        )

        # Plot the contours
        if plot_contours:
            fig.grdcontour(
                annotation="-",
                interval=cpt_ffp_ct,
                grid=grid,
                limit=[cmap_limits[0], cmap_limits[1]],
                pen="0.1p",
            )

        # Add a colorbar, with an annotated tick every second colour step,
        # and un-annotated tick with every other colour step
        phase = f"+{cmap_limits[0]}" if cmap_limits[0] > 0 else f"+{cmap_limits[1]}"
        cb_frame = [f"a+{cmap_limits[2] * 2}{phase}f+{cmap_limits[2]}"]
        if cb_label is not None:
            cb_label = cb_label.replace(" ", r"\040")
            cb_frame.append(f"x+l{cb_label}")
        fig.colorbar(
            cmap=cpt_ffp,
            frame=cb_frame,
        )


def create_grid(
    data_df: pd.DataFrame,
    data_key: str,
    grid_spacing: str | None = None,
    region: tuple[float, float, float, float] | None = None,
    interp_method: str = "linear",
    set_water_to_nan: bool = True,
    high_quality: bool = False,
):
    """Generates a regular grid from unstructured data.

    Parameters
    ----------
    data_df : pandas.DataFrame
        Unstructured data to be gridded. The DataFrame must contain the following
        columns: `lon` (longitude), `lat` (latitude), and a data value column
        (referred to as `data_key`).
    data_key : str
        The column name in `data_df` containing the data values.
    grid_spacing : str or None
        Grid spacing specification, using GMT gridding conventions.
        See the spacing parameter of `pygmt.grdlandmask` or the Notes
        section. If none, will use a grid-scale inferred from the
        region.
    region : tuple of float, optional
        The region to generate grid for, defined as a tuple of four floats
        (min_lon, max_lon, min_lat, max_lat).
        If None, then create NZ-wide grid.
    interp_method : str
        The interpolation method to apply between points in `data_df`. Must be one of `"CloughTorcher"`, `"nearest"` or `"linear"`.
    set_water_to_nan : bool
        If True, set water values in the grid to NaN.
    high_quality : bool, optional
        If True, use NZ-specific land/water mask for gridding,
        instead of pygmt.grdlandmask.

    Returns
    -------
    xarray.DataArray
        A gridded representation of the input data.

    Notes
    -----
    Common grid spacing formats:
    - To specify grid spacing of `x` units: `"{x}{unit}/{x}{unit}"`,
      where `unit` can be metres (`e`) or kilometres (`k`).
    - To define a fixed number of gridlines: `"{x}+n/{x}+n"`,
      where `x` is the number of gridlines.
    """
    if region is not None and not grid_spacing:
        grid_scale = grid_scale_for_region(region)
        grid_spacing = f"{grid_scale}e/{grid_scale}e"
    elif not grid_spacing:
        grid_spacing = "200e/200e"

    # Create the land/water mask
    if high_quality and region is not None:
        land_mask = get_landmask(
            NZMapData.load(region=region),
            region,
            grid_spacing=grid_spacing,
        )
    else:
        land_mask = pygmt.grdlandmask(
            region=region if region else "NZ",
            spacing=grid_spacing,
            maskvalues=[0, 1, 1, 1, 1],
            resolution="f",
        )

    # Use land/water mask to create meshgrid
    x1, x2 = np.meshgrid(land_mask.lon.values, land_mask.lat.values)

    # Interpolate available data onto meshgrid
    if interp_method == "CloughTorcher":
        interp = interpolate.CloughTocher2DInterpolator(
            np.stack((data_df.lon.values, data_df.lat.values), axis=1),
            data_df[data_key].values,
        )
    elif interp_method == "nearest":
        interp = interpolate.NearestNDInterpolator(
            np.stack((data_df.lon.values, data_df.lat.values), axis=1),
            data_df[data_key].values,
        )
    elif interp_method == "linear":
        interp = interpolate.LinearNDInterpolator(
            np.stack((data_df.lon.values, data_df.lat.values), axis=1),
            data_df[data_key].values,
        )
    else:
        raise ValueError(
            "Invalid interpolation method specified, "
            "has to be one of [CloughTorcher, nearest, linear]"
        )

    grid_values = interp(x1, x2)

    # Create XArray grid
    grid = xr.DataArray(
        grid_values.reshape(land_mask.lat.size, land_mask.lon.size).astype(float),
        dims=("lat", "lon"),
        coords={"lon": np.unique(x1), "lat": np.unique(x2)},
    )

    # Change water values to nan
    if set_water_to_nan:
        grid.values[~land_mask.astype(bool)] = np.nan

    return grid


def in_region(region: tuple[float, float, float, float], points: np.ndarray):
    """
    Check if points are within the specified region.

    Parameters
    ----------
    region : tuple
        A tuple defining the region as (min_lon, max_lon, min_lat, max_lat).
    points : np.ndarray
        An array of points with shape (n_points, 2) where each row is [lon, lat].

    Returns
    -------
    np.ndarray
        A boolean array indicating whether each point is within the region.
    """
    min_lon, max_lon, min_lat, max_lat = region
    lon, lat = points[:, 0], points[:, 1]

    return (lon >= min_lon) & (lon <= max_lon) & (lat >= min_lat) & (lat <= max_lat)


def on_land(
    map_data: NZMapData,
    points: np.ndarray,
    region: tuple[float, float, float, float] | None = None,
):
    """
    Checks if the given points are on land based on the
    `map_data` coastline and water polygons.

    Parameters
    ----------
    map_data : NZMapData
        The map data containing coastline and water polygons.
    points : np.ndarray
        An array of points with shape (n_points, 2) where each row is [lat, lon].
    region : tuple of (float, float, float, float), optional
        The region of interest, providing this will
        significantly speed up the check.
        If None, checks all points against the
        full NZ coastline and water polygons (slow).

    Returns
    -------
    np.ndarray
        A boolean array of the same length as `points`, where True indicates
        that the point is on land and False indicates that it is in water.
    """
    # Load coastline and water polygons
    coast_polygon_arrays = [
        np.array(list(cur_poly.coords))
        for cur_poly in map_data.coastline_df.values.ravel().tolist()
    ]
    water_polygon_arrays = [
        np.array(list(cur_poly.coords))
        for cur_poly in map_data.water_df.values.ravel().tolist()
    ]

    # Filter by region
    if region is not None:
        coast_polygon_arrays = [
            cur_poly_coords
            for cur_poly_coords in coast_polygon_arrays
            if np.any(in_region(region, cur_poly_coords))
        ]
        water_polygon_arrays = [
            cur_poly_coords
            for cur_poly_coords in water_polygon_arrays
            if np.any(in_region(region, cur_poly_coords))
        ]

    mask = np.zeros(points.shape[0], dtype=bool)
    for coast_polygon in coast_polygon_arrays:
        mask |= point_in_polygon.is_inside_postgis_parallel(
            points[:, ::-1], coast_polygon
        )
    for water_polygon in water_polygon_arrays:
        mask = np.where(
            point_in_polygon.is_inside_postgis_parallel(points[:, ::-1], water_polygon),
            False,
            mask,
        )

    return mask


def get_landmask(
    map_data: NZMapData,
    region: tuple[float, float, float, float],
    grid_spacing: str = "25e/25e",
):
    """
    Create a land mask grid for the specified region using
    the given coastline and water data.

    Parameters
    ----------
    map_data : NZMapData
        The map data containing coastline and water polygons.
    region : tuple of (float, float, float, float)
        The region to create the land mask for, defined as
        (min_lon, max_lon, min_lat, max_lat).
    grid_spacing : str, optional
        The grid spacing for the land mask.
        Defaults to 25metres ("25e/25e").

    Returns
    -------
    xarray.DataArray
        A land mask grid where land points are set to 1
        and water points are set to NaN.
    """
    # Create a land mask grid for the specified region and grid spacing.
    land_mask = pygmt.grdlandmask(region=region, spacing=grid_spacing)
    land_mask[:] = 1

    # Get grid lat/lon values
    grid_points = np.array(
        list(itertools.product(land_mask.lat.values, land_mask.lon.values))
    )
    grid_points_mask = on_land(map_data, grid_points, region=region)
    land_mask[:] = grid_points_mask.reshape(land_mask.shape)

    return land_mask


def nztm_to_wgs_wraparound(coords: np.ndarray) -> np.ndarray:
    """Convert NZTM coordinates to WGS84, wrapping around the international date line for PyGMT.


    Parameters
    ----------
    coords : np.ndarray
        NZTM coordinates to convert.

    Returns
    -------
    np.ndarray
        WGS84 coordinates, wrapped around the international date line.

    Examples
    --------
    >>> import numpy as np
    >>> coords = np.array([5238700.07489416, 1518491.35216903])
    >>> nztm_to_wgs_wraparound(coords)
    array([172.0, -43.0])
    >>> coords = np.array(coordinates.wgs_depth_to_nztm(np.array([-43, 181])))
    >>> nztm_to_wgs_wraparound(coords)
    array([181.0, -43.0])
    """
    coords = coordinates.nztm_to_wgs_depth(coords)[:, ::-1]
    coords[coords[:, 0] < 0, 0] += 360
    return coords


def polygon_nztm_to_pygmt(polygon: shapely.Polygon) -> shapely.Polygon:
    """Convert a polygon from NZTM to WGS84, wrapping around the international date line for PyGMT.

    Parameters
    ----------
    polygon : shapely.Polygon
        Polygon to convert.

    Returns
    -------
    shapely.Polygon
        Converted polygon.

    Examples
    --------
    >>> import shapely
    >>> p = shapely.Point(5238700.07489416, 1518491.35216903)
    >>> polygon_nztm_to_pygmt(p)
    <POINT (172 -43)>
    >>> q = shapely.Point(*coordinates.wgs_depth_to_nztm(np.array([-43, 181])))
    >>> polygon_nztm_to_pygmt(q)
    <POINT (181 -43)>
    >>> # Note that the coordinates would be negative if coordinates
    >>> # were not wrapped around the international date line.
    """
    return shapely.transform(
        polygon,
        lambda x: nztm_to_wgs_wraparound(x),
    )


def _segment_at_point_on_polygon(
    t: float, polygon: shapely.Polygon
) -> tuple[shapely.Point, shapely.Point] | None:
    """Maps t between 0 and 1 (inclusive) to a segment on the polygon boundary.

    Parameters
    ----------
    t : float
        Value between 0 and 1 (inclusive).
    polygon : shapely.Polygon
        Polygon to find segment on.

    Returns
    -------
    tuple of shapely.Point
        The start and end points of the segment containing the point
        corresponding to t. Returns None if polygon has fewer than 2
        points, or t corresponds to a vertex.
    """
    boundary = polygon.exterior
    if len(boundary.coords) < 2:
        return None

    length = boundary.length
    target_length = t * length
    accumulated_length = 0

    for i in range(len(boundary.coords) - 1):
        if np.isclose(accumulated_length, target_length):
            return None
        p1 = shapely.Point(boundary.coords[i])
        p2 = shapely.Point(boundary.coords[i + 1])
        segment_length = p1.distance(p2)

        if accumulated_length + segment_length >= target_length:
            return p1, p2

        accumulated_length += segment_length

    return None


def _hausdorff_maximisation(
    polygon: shapely.Polygon, other_geom: shapely.Polygon
) -> tuple[float, float]:
    """Finds the point on polygon maximizing the distance to other_geom.

    Parameters
    ----------
    polygon : shapely.Polygon
        Polygon to find point on.
    other_geom : shapely.Polygon
        Other geometry to maximize distance to.

    Returns
    -------
    float
        Point parameter (t) representing the point on the polygon
        boundary maximising the distance to other_geom.
    float
        The distance between the maximal point and `other_geom`

    See Also
    --------
    shapely.hausdorff_distance : Computes the Hausdorff distance between two geometries.
    """

    def objective(t: float) -> float:  # numpydoc ignore=GL08
        point = polygon.exterior.interpolate(t, normalized=True)
        return -point.distance(other_geom.exterior)  # Negative because we maximize

    result = sp.optimize.minimize_scalar(objective, bounds=(0, 1), method="bounded")
    if result.success:
        return (
            result.x,
            -result.fun,
        )
    else:
        raise RuntimeError("Optimisation failed")


def _gmt_to_pyproj(
    gmt_proj: str, region: tuple[float, float, float, float] | None = None
) -> Callable[[float, float], tuple[float, float]]:
    """
    Convert a GMT projection string to a PyProj CRS.

    Parameters
    ----------
    gmt_proj : str
        GMT projection string, e.g., 'M10c', 'X15c/10c'
    region : list, optional
        Map region. Needed for some projections.

    Returns
    -------
    callable
        A function that projects plot coordinates into GMT map coordinates
    """
    # Matches a single projection code 'M', 'X', and then the extents x or y.
    match = re.match(r"([A-Za-z])([\d./]*)", gmt_proj)
    if not match:
        raise ValueError(f"Cannot parse GMT projection: {gmt_proj}")

    code, _ = match.groups()

    # TODO: Support more projections
    if code.upper() == "M":
        # Mercator
        if region is not None:
            lon0 = (region[0] + region[1]) / 2
        else:
            lon0 = 0
        return Proj(proj="merc", lon_0=lon0)

    elif code.upper() == "X":
        # Cartesian projection gets a dummy identity function
        return lambda x, y: (x, y)
    else:
        raise NotImplementedError(f"GMT projection {code} not supported")


def label_polygon_at(
    fig: pygmt.Figure,
    t: float,
    polygon: shapely.Polygon,
    label: str,
    align: bool = False,
    projection: str | None = None,
    **kwargs,
) -> None:
    """Label a polygon on a pygmt figure.

    Will label the boundary of the polygon with the given label. The
    point chosen on the boundary is the point farthest from the region
    boundaries.

    Parameters
    ----------
    fig : pygmt.Figure
        Figure to plot on.
    t : float
        Parameter representing point on polygon in the range [0, 1].
        Proceeds counter-clockwise around polygon starting from the
        first vertex of the exterior.
    polygon : shapely.Polygon
        Polygon to label.
    label : str
        Label to add.
    align : bool, optional
        If True, align the angle of the label with the polygon.
    projection : str or None, optional
        If provided, use the projection to calculate alignment angle.
    **kwargs
        Additional arguments to pass to `pygmt.Figure.text`.
    """
    point = polygon.exterior.interpolate(t, normalized=True)

    angle = None
    if align and projection:
        match _segment_at_point_on_polygon(t, polygon):
            case (p1, p2):
                # NOTE: we need to project into map coordinates to
                # correctly compute the slope of the adjacent segment.
                # At some point pygmt will support mapproject, and we
                # can use that instead of _gmt_to_pyproj.
                proj = _gmt_to_pyproj(projection, kwargs.get("region", fig.region))
                x1, y1 = proj(p1.x, p1.y)
                x2, y2 = proj(p2.x, p2.y)
                dx = x2 - x1
                dy = y2 - y1
                angle = np.degrees(np.arctan2(dy, dx))
                if angle > 90:
                    angle -= 180
                elif angle < -90:
                    angle += 180

    fig.text(text=label, x=point.x, y=point.y, angle=angle, **kwargs)


def label_polygon_on_boundary(
    fig: pygmt.Figure,
    polygon: shapely.Polygon,
    label: str,
    align: bool = False,
    projection: str | None = None,
    **kwargs,
) -> None:
    """Label a polygon on a pygmt figure.

    Will label the boundary of the polygon with the given label. The
    point chosen on the boundary is the point farthest from the region
    boundaries.

    Parameters
    ----------
    fig : pygmt.Figure
        Figure to plot on.
    polygon : shapely.Polygon
        Polygon to label.
    label : str
        Label to add.
    align : bool, optional
        If True, align the angle of the label with the polygon.
    projection : str or None, optional
        If provided, use the projection to calculate alignment angle.
    **kwargs
        Additional arguments to pass to `pygmt.Figure.text`.
    """
    region = fig.region
    region_polygon = shapely.box(region[0], region[2], region[1], region[3])
    t, _ = _hausdorff_maximisation(polygon, region_polygon)
    label_polygon_at(fig, t, polygon, label, align, projection, **kwargs)


def label_geometry_inside(
    fig: pygmt.Figure, geometry: shapely.Geometry, label: str, **kwargs
) -> None:
    """Label a geometry on a pygmt figure.

    Will label inside the geometry with the given label. The point
    chosen is determined by `shapely.point_on_surface`. Note that the
    geometry need not be a polygon.

    Parameters
    ----------
    fig : pygmt.Figure
        Figure to plot on.
    geometry : shapely.Geometry
        Geometry to label.
    label : str
        Label to add.
    **kwargs
        Additional arguments to pass to `pygmt.Figure.text`.
    """
    point = shapely.point_on_surface(geometry)
    fig.text(x=point.x, y=point.y, text=label, **kwargs)


def plot_geometry(
    fig: pygmt.Figure,
    polygon: shapely.Geometry,
    crs: str | None = None,
    **kwargs,
) -> None:
    """Plot a geometry on a pygmt figure.

    Parameters
    ----------
    fig : pygmt.Figure
        Figure to plot on.
    polygon : polygon, linestring, or collection of polygons or linestrings
        Geometry to plot.
    crs : str or None
        The CRS of the polygon, if applicable.
    **kwargs
        Additional arguments to pass to `pygmt.Figure.plot`.

    Examples
    --------
    >>> import pygmt
    >>> import shapely.geometry
    >>> fig = pygmt.Figure()
    >>> polygon = shapely.geometry.Polygon([(0, 0), (1, 0), (1, 1), (0, 1)])
    >>> plot_geometry(fig, polygon, pen="1p,blue,-")
    """
    gdf = geopandas.GeoDataFrame(geometry=[polygon], crs=crs)
    fig.plot(gdf, **kwargs)


def grid_scale_for_region(region: tuple[float, float, float, float]) -> int:
    """Compute a suitable grid scale for a pygmt region.

    Parameters
    ----------
    region : tuple[float, float, float, float]
        The pygmt region you will plot a grid in.

    Returns
    -------
    int
        A value (in metres) represent for `plotting.create_grid` to
        use when plotting the lat-lon grid. Scale is based on the
        maximum extent in the lat or lon direction for the figure in
        kilometres. Works out that 10km = 25m, 100km = 250m, with a
        minimum resolution of 5m.
    """
    min_lon, max_lon, min_lat, max_lat = region
    lat_km = (max_lat - min_lat) * 111
    lon_km = (max_lon - min_lon) * 111 * np.cos(np.radians((min_lat + max_lat) / 2))
    maximum_extent = max(lat_km, lon_km)
    return int(round(max(5, 2.5 * maximum_extent)))


def clip_geometry(geometry: shapely.Geometry, grid: xr.DataArray) -> xr.DataArray:
    """Clip a grid to mask points outside `geometry`.

    Parameters
    ----------
    geometry : shapely.Geometry
        The geometry to clip the grid to.
    grid : xr.DataArray
        The gridded data. Usually created from `create_grid`.

    Returns
    -------
    xr.DataArray
        A new data array with contents of grid inside the geometry and NaN outside the geometry.
    """
    lon, lat = np.meshgrid(grid.longitude.values, grid.latitude.values)

    mask = shapely.contains_xy(geometry, lon.ravel(), lat.ravel()).reshape(lon.shape)
    return grid.where(mask)<|MERGE_RESOLUTION|>--- conflicted
+++ resolved
@@ -2,10 +2,7 @@
 
 import copy
 import itertools
-<<<<<<< HEAD
 import re
-=======
->>>>>>> b1e3297d
 import tempfile
 from pathlib import Path
 from typing import Any, Callable, NamedTuple, Optional, Self
@@ -18,15 +15,9 @@
 import scipy as sp
 import shapely
 import xarray as xr
-<<<<<<< HEAD
 from pyproj import Proj
 from qcore import coordinates, point_in_polygon
 from scipy import interpolate
-from shapely import geometry
-=======
-from qcore import point_in_polygon
-from scipy import interpolate
->>>>>>> b1e3297d
 
 GMT_DATA = pooch.create(
     pooch.os_cache("pygmt_helper"),
